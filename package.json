--- conflicted
+++ resolved
@@ -6,10 +6,7 @@
   "scripts": {
     "test": "hardhat test",
     "compile": "hardhat compile",
-<<<<<<< HEAD
-=======
     "localNode": "npx hardhat node",
->>>>>>> 0afa8dc6
     "deploy:local": "hardhat run scripts/deploy.ts --network localhost",
     "deploy:curtis": "hardhat run scripts/deploy.ts --network curtis",
     "deploy:apechain": "hardhat run scripts/deploy.ts --network apechain"
